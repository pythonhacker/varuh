// Database operations for varuh
package main

import (
    "database/sql"
    "fmt"
    "gorm.io/driver/sqlite"
    "gorm.io/gorm"
    "gorm.io/gorm/logger"
    "os"
    "path/filepath"
    "strconv"
    "strings"
    "time"
)

// Structure representing an entry in the db
type Entry struct {
<<<<<<< HEAD
    ID        int       `gorm:"column:id;autoIncrement;primaryKey"`
    Title     string    `gorm:"column:title"`  // For card type this -> Card Name
    User      string    `gorm:"column:user"`   // For card type this -> Card Holder Name
    Url       string    `gorm:"column:url"`    // For card type this -> Card Number
    Password  string    `gorm:"column:password"` // For card type this -> CVV number
    Pin       string    `gorm:"column:pin"` // For card type this -> card pin
    ExpiryDate string   `gorm:"colum:expiry_date"` // For card type this -> Card expiry date
    Issuer     string   `gorm:"column:issuer"`    // For card type this -> Issuing bank
    Class      string   `gorm:"column:class"`    // For card type this -> visa/mastercard/amex etc
    
    Notes     string    `gorm:"column:notes"`
    Tags      string    `gorm:"column:tags"`
    Type      string    `gorm:"column:type"`  // Entry type, default/card/ID
    Timestamp time.Time `gorm:"type:timestamp;default:(datetime('now','localtime'))"` // sqlite3
=======
	ID        int       `gorm:"column:id;autoIncrement;primaryKey"`
	Type      string    `gorm:"column:type"`  // Type of entry - password (default), card, identity etc
	Title     string    `gorm:"column:title"`
  Name      string    `gorm:"column:name"` // Card holder name/ID card name - for types cards/identity
	Company   string    `gorm:"column:company"` // Company name of person  - for type identity and
                                             	// Credit card company for type CC
	Number    string    `gorm:"column:number"`  // Number type - CC number for credit cards
	                                            // ID card number for identity types
	SecurityCode string  `gorm:"security_code"` // CVV number/security code for CC type
	ExpiryMonth string   `gorm:"expiry_month"` // CC or Identity document expiry month
	ExpiryDay string     `gorm:"expiry_day"`   // Identity document expiry day
	ExpiryYear string    `gorm:"expiry_year"`  // CC or Identity document expiry year
	FirstName  string    `gorm:"column:first_name"` // first name - for ID card types
	MiddleName string    `gorm:"column:middle_name"` // middle name - for ID card types
	LastName   string    `gorm:"column:last_name"` // last name - for ID card types	
	Email      string    `gorm:"email"` // Email - for ID card types
	PhoneNumber string   `gorm:"phone_number"` // Phone number - for ID card types

	Active    bool       `gorm:"active;default:true"` // Is the id card/CC active ?
	User      string    `gorm:"column:user"`
	Url       string    `gorm:"column:url"`
	Password  string    `gorm:"column:password"`
	Notes     string    `gorm:"column:notes"`
	Tags      string    `gorm:"column:tags"`
	Timestamp time.Time `gorm:"type:timestamp;default:(datetime('now','localtime'))"` // sqlite3
>>>>>>> 04548f9d
}

    
func (e *Entry) TableName() string {
    return "entries"
}

// Structure representing an extended entry in the db - for custom fields
type ExtendedEntry struct {
    ID         int       `gorm:"column:id;autoIncrement;primaryKey"`
    FieldName  string    `gorm:"column:field_name"`
    FieldValue string    `gorm:"column:field_value"`
    Timestamp  time.Time `gorm:"type:timestamp;default:(datetime('now','localtime'))"` // sqlite3

    Entry   Entry `gorm:"foreignKey:EntryID"`
    EntryID int
}

func (ex *ExtendedEntry) TableName() string {
    return "exentries"
}

type Address struct {
	ID     int   `gorm:"column:id;autoIncrement;primaryKey"`
	Number string `gorm:"column:number"` // Flat or building number
	Building string `gorm:"column:building"` // Apartment or building or society name
	Street  string `gorm:"column:street"` // Street address
	Locality string `gorm:"column:locality"` // Name of the locality e.g: Whitefield
	Area     string `gorm:"column:area"` // Name of the larger area e.g: East Bangalore
	City     string `gorm:"column:city"` // Name of the city e.g: Bangalore
	State   string  `gorm:"column:state"` // Name of the state e.g: Karnataka
	Country string  `gorm:"column:country"` // Name of the country e.g: India

	Landmark string `gorm:"column:landmark"` // Name of landmark if any
	ZipCode string  `gorm:"column:zipcode"` // PIN/ZIP code
	Type    string  `gorm:"column:type"` // Type of address: Home/Work/Business

	Entry   Entry `gorm:"foreignKey:EntryID"`
	EntryID int	
}

func (ad *Address) TableName() string {
	return "address"
}

// Clone an entry
func (e1 *Entry) Copy(e2 *Entry) {

	if e2 != nil {
		switch (e2.Type) {
		case "password":
			e1.Title = e2.Title
			e1.User = e2.User
			e1.Url = e2.Url
			e1.Password = e2.Password
			e1.Notes = e2.Notes
			e1.Tags = e2.Tags
			e1.Type = e2.Type
		case "card":
			e1.Title = e2.Title
			e1.Name = e2.Name // card holder name
			e1.Company = e2.Company
			e1.Number = e2.Number
			e1.SecurityCode = e2.SecurityCode
			e1.ExpiryMonth = e2.ExpiryMonth
			e1.ExpiryYear = e2.ExpiryYear
			e1.Tags = e2.Tags
			e1.Notes = e2.Notes
			e1.Type = e2.Type			
		case "identity":
			e1.Title = e2.Title
			e1.Name = e2.Name 
			e1.Company = e2.Company
			e1.FirstName = e2.FirstName
			e1.LastName = e2.LastName			
			e1.MiddleName = e2.MiddleName
			e1.User = e2.User
			e1.Email = e2.Email
			e1.PhoneNumber = e2.PhoneNumber
			e1.Number = e2.Number
			e1.Notes = e2.Notes
			e1.Tags = e2.Tags
			e1.Type = e2.Type
		}
	}
}

// Clone an entry
func (e1 *ExtendedEntry) Copy(e2 *ExtendedEntry) {

    if e2 != nil {
        e1.FieldName = e2.FieldName
        e1.FieldValue = e2.FieldValue
        e1.EntryID = e2.EntryID
    }
}

// Create a new database
func openDatabase(filePath string) (error, *gorm.DB) {

    db, err := gorm.Open(sqlite.Open(filePath), &gorm.Config{
        Logger: logger.Default.LogMode(logger.Silent),
    })
    return err, db
}

// Create a new table for Entries in the database
func createNewEntry(db *gorm.DB) error {
    return db.AutoMigrate(&Entry{})
}

// Create a new table for Extended Entries in the database
func createNewExEntry(db *gorm.DB) error {
    return db.AutoMigrate(&ExtendedEntry{})
}

// Init new database including tables
func initNewDatabase(dbPath string) error {

    var err error
    var db *gorm.DB
    var absPath string

    if hasActiveDatabase() {
        // Has an active database - encrypt it before creating new one
        _, activeDbPath := getActiveDatabase()
        absPath, _ = filepath.Abs(dbPath)

        if absPath == activeDbPath {
            fmt.Printf("Database already exists and is active - %s\n", dbPath)
            return nil
        } else {
            // TBD
            fmt.Printf("Encrytping current database - %s\n", activeDbPath)
            encryptDatabase(activeDbPath, nil)
        }
    }

    if _, err = os.Stat(dbPath); err == nil {
        // filePath exists, remove it
        os.Remove(dbPath)
    }

    err, db = openDatabase(dbPath)
    if err != nil {
        fmt.Printf("Error creating new database - \"%s\"\n", err.Error())
        return err
    }

    err = createNewEntry(db)
    if err != nil {
        fmt.Printf("Error creating schema - \"%s\"\n", err.Error())
        return err
    }

    err = createNewExEntry(db)
    if err != nil {
        fmt.Printf("Error creating schema - \"%s\"\n", err.Error())
        return err
    }

    fmt.Printf("Created new database - %s\n", dbPath)

    // Update config
    absPath, err = filepath.Abs(dbPath)
    // Chmod it
    os.Chmod(absPath, 0600)

    if err == nil {
        fmt.Printf("Updating active db path - %s\n", absPath)
        updateActiveDbPath(absPath)
    } else {
        fmt.Printf("Error - %s\n", err.Error())
        return err
    }

    return nil
}

// Open currently active database
func openActiveDatabase() (error, *gorm.DB) {

    var dbPath string
    var err error

    err, dbPath = getActiveDatabase()
    if err != nil {
        fmt.Printf("Error getting active database path - %s\n", err.Error())
        return err, nil
    }

    err, db := openDatabase(dbPath)
    if err != nil {
        fmt.Printf("Error opening active database path - %s: %s\n", dbPath, err.Error())
        return err, nil
    }

    return nil, db
}

// Add custom entries to a database entry
func addCustomEntries(db *gorm.DB, entry *Entry, customEntries []CustomEntry) error {

    var count int
    var err error

    err = createNewExEntry(db)
    if err != nil {
        fmt.Printf("Error creating schema - \"%s\"\n", err.Error())
        return err
    }

    for _, customEntry := range customEntries {
        var exEntry ExtendedEntry

        exEntry = ExtendedEntry{FieldName: customEntry.fieldName, FieldValue: customEntry.fieldValue,
            EntryID: entry.ID}

        resultEx := db.Create(&exEntry)
        if resultEx.Error == nil && resultEx.RowsAffected == 1 {
            count += 1
        }
    }

    fmt.Printf("Created %d custom entries for entry: %d.\n", count, entry.ID)
    return nil
}

// Replace custom entries to a database entry (Drop existing and add fresh)
func replaceCustomEntries(db *gorm.DB, entry *Entry, updatedEntries []CustomEntry) error {

    var count int
    var err error
    var customEntries []ExtendedEntry

    err = createNewExEntry(db)
    if err != nil {
        fmt.Printf("Error creating schema - \"%s\"\n", err.Error())
        return err
    }

    db.Where("entry_id = ?", entry.ID).Delete(&customEntries)

    for _, customEntry := range updatedEntries {
        var exEntry ExtendedEntry

        exEntry = ExtendedEntry{FieldName: customEntry.fieldName, FieldValue: customEntry.fieldValue,
            EntryID: entry.ID}

        resultEx := db.Create(&exEntry)
        if resultEx.Error == nil && resultEx.RowsAffected == 1 {
            count += 1
        }
    }

    fmt.Printf("Created %d custom entries for entry: %d.\n", count, entry.ID)
    return nil
}

// Add a new entry to current database
func addNewDatabaseEntry(title, userName, url, passwd, tags string,
    notes string, customEntries []CustomEntry) error {

    var entry Entry
    var err error
    var db *gorm.DB

    entry = Entry{Title: title, User: userName, Url: url, Password: passwd, Tags: strings.TrimSpace(tags),
        Notes: notes}

    err, db = openActiveDatabase()
    if err == nil && db != nil {
        //      result := db.Debug().Create(&entry)
        result := db.Create(&entry)
        if result.Error == nil && result.RowsAffected == 1 {
            // Add custom fields if given
            fmt.Printf("Created new entry with id: %d.\n", entry.ID)
            if len(customEntries) > 0 {
                return addCustomEntries(db, &entry, customEntries)
            }
            return nil
        } else if result.Error != nil {
            return result.Error
        }
    }

    return err
}

// Add a new card entry to current database
func addNewDatabaseCardEntry(cardName, cardNumber, cardHolder, cardIssuer, cardClass,
    cardCvv, cardPin, cardExpiry, notes, tags string, customEntries []CustomEntry) error {

    var entry Entry
    var err error
    var db *gorm.DB

    entry = Entry{
        Title: cardName,
        User: cardHolder,
        Url: cardNumber,
        Password: cardCvv,
        Pin: cardPin,
        Issuer: cardIssuer,
        Class: cardClass,
        ExpiryDate: cardExpiry,
        Type: "card",
        Tags: strings.TrimSpace(tags),
        Notes: notes}

    err, db = openActiveDatabase()
    if err == nil && db != nil {
        //      result := db.Debug().Create(&entry)
        result := db.Create(&entry)
        if result.Error == nil && result.RowsAffected == 1 {
            // Add custom fields if given
            fmt.Printf("Created new entry with id: %d.\n", entry.ID)
            if len(customEntries) > 0 {
                return addCustomEntries(db, &entry, customEntries)
            }
            return nil
        } else if result.Error != nil {
            return result.Error
        }
    }

    return err
}


// Update current database entry with new values
func updateDatabaseEntry(entry *Entry, title, userName, url, passwd, tags string,
    notes string, customEntries []CustomEntry, flag bool) error {

    var updateMap map[string]interface{}

    updateMap = make(map[string]interface{})

    keyValMap := map[string]string{
        "title":    title,
        "user":     userName,
        "url":      url,
        "password": passwd,
        "notes":    notes,
        "tags":     tags}

    for key, val := range keyValMap {
        if len(val) > 0 {
            updateMap[key] = val
        }
    }

    if len(updateMap) == 0 && !flag {
        fmt.Printf("Nothing to update\n")
        return nil
    }

    // Update timestamp also
    updateMap["timestamp"] = time.Now()

    err, db := openActiveDatabase()

    if err == nil && db != nil {
        result := db.Model(entry).Updates(updateMap)
        if result.Error != nil {
            return result.Error
        }

        if flag {
            replaceCustomEntries(db, entry, customEntries)
        }
        fmt.Println("Updated entry.")
        return nil
    }

    return err
}

// Find entry given the id
func getEntryById(id int) (error, *Entry) {

    var entry Entry
    var err error
    var db *gorm.DB

    err, db = openActiveDatabase()
    if err == nil && db != nil {
        result := db.First(&entry, id)
        if result.Error == nil {
            return nil, &entry
        } else {
            return result.Error, nil
        }
    }

    return err, nil
}

// Search database for the given string and return all matches
func searchDatabaseEntry(term string) (error, []Entry) {

    var entries []Entry
    var err error
    var db *gorm.DB
    var searchTerm string

    err, db = openActiveDatabase()
    if err == nil && db != nil {
        searchTerm = fmt.Sprintf("%%%s%%", term)
        // Search on fields title, user, url and notes and tags.
        query := db.Where(fmt.Sprintf("title like \"%s\"", searchTerm))

        for _, field := range[]string{"user", "url", "notes", "tags"} {
            query = query.Or(fmt.Sprintf("%s like \"%s\"", field, searchTerm))
        }
        
        res := query.Find(&entries)

        if res.Error != nil {
            return res.Error, nil
        }

        return nil, entries
    }

    return err, entries

}

// Union of two entry arrays
func union(entry1 []Entry, entry2 []Entry) []Entry {

    m := make(map[int]bool)

    for _, item := range entry1 {
        m[item.ID] = true
    }

    for _, item := range entry2 {
        if _, ok := m[item.ID]; !ok {
            entry1 = append(entry1, item)
        }
    }

    return entry1
}

// Intersection of two entry arrays
func intersection(entry1 []Entry, entry2 []Entry) []Entry {

    var common []Entry

    m := make(map[int]bool)

    for _, item := range entry1 {
        m[item.ID] = true
    }

    for _, item := range entry2 {
        if _, ok := m[item.ID]; ok {
            common = append(common, item)
        }
    }

    return common
}

// Search database for the given terms and returns matches according to operator
func searchDatabaseEntries(terms []string, operator string) (error, []Entry) {

    var err error
    var finalEntries []Entry

    for idx, term := range terms {
        var entries []Entry

        err, entries = searchDatabaseEntry(term)
        if err != nil {
            fmt.Printf("Error searching for term: %s - \"%s\"\n", term, err.Error())
            return err, entries
        }

        if idx == 0 {
            finalEntries = entries
        } else {
            if operator == "AND" {
                finalEntries = intersection(finalEntries, entries)
            } else if operator == "OR" {
                finalEntries = union(finalEntries, entries)
            }
        }
    }

    return nil, finalEntries
}

// Remove a given database entry
func removeDatabaseEntry(entry *Entry) error {

    var err error
    var db *gorm.DB

    err, db = openActiveDatabase()
    if err == nil && db != nil {
        var exEntries []ExtendedEntry

        res := db.Delete(entry)
        if res.Error != nil {
            return res.Error
        }

        // Delete extended entries if any
        exEntries = getExtendedEntries(entry)
        if len(exEntries) > 0 {
            res = db.Delete(exEntries)
            if res.Error != nil {
                return res.Error
            }
        }

        return nil
    }

    return err
}

// Clone an entry and return cloned entry
func cloneEntry(entry *Entry) (error, *Entry) {

    var entryNew Entry
    var err error
    var db *gorm.DB

    err, db = openActiveDatabase()
    if err == nil && db != nil {
        entryNew.Copy(entry)

        result := db.Create(&entryNew)
        if result.Error == nil && result.RowsAffected == 1 {
            fmt.Printf("Cloned to new entry, id: %d.\n", entryNew.ID)
            return nil, &entryNew
        } else if result.Error != nil {
            return result.Error, nil
        }
    }

    return err, nil
}

// Clone extended entries for an entry and return error code
func cloneExtendedEntries(entry *Entry, exEntries []ExtendedEntry) error {

    var err error
    var db *gorm.DB

    err, db = openActiveDatabase()
    if err == nil && db != nil {
        for _, exEntry := range exEntries {
            var exEntryNew ExtendedEntry

            exEntryNew.Copy(&exEntry)
            // Update the ID!
            exEntryNew.EntryID = entry.ID

            result := db.Create(&exEntryNew)
            if result.Error != nil {
                return result.Error
            }
        }
    }

    return err
}

// Return an iterator over all entries using the given order query keys
func iterateEntries(orderKey string, order string) (error, []Entry) {

    var err error
    var db *gorm.DB
    var entries []Entry

    err, db = openActiveDatabase()

    if err == nil && db != nil {
        var rows *sql.Rows

        rows, err = db.Model(&Entry{}).Order(fmt.Sprintf("%s %s", orderKey, order)).Rows()
        for rows.Next() {
            var entry Entry

            db.ScanRows(rows, &entry)
            entries = append(entries, entry)
        }

        return nil, entries
    }

    return err, nil
}

// Export all entries to string array
func entriesToStringArray(skipLongFields bool) (error, [][]string) {

    var err error
    var db *gorm.DB
    var dataArray [][]string

    err, db = openActiveDatabase()

    if err == nil && db != nil {
        var rows *sql.Rows
        var count int64

        db.Model(&Entry{}).Count(&count)

        dataArray = make([][]string, 0, count)

        rows, err = db.Model(&Entry{}).Order("id asc").Rows()
        for rows.Next() {
            var entry Entry
            var entryData []string

            db.ScanRows(rows, &entry)

            if skipLongFields {
                // Skip Notes
                entryData = []string{strconv.Itoa(entry.ID), entry.Title, entry.User, entry.Password, entry.Timestamp.Format("2006-06-02 15:04:05")}
            } else {
                entryData = []string{strconv.Itoa(entry.ID), entry.Title, entry.User, entry.Url, entry.Password, entry.Notes, entry.Timestamp.Format("2006-06-02 15:04:05")}
            }

            dataArray = append(dataArray, entryData)
        }
    }

    return err, dataArray
}

// Get extended entries associated to an entry
func getExtendedEntries(entry *Entry) []ExtendedEntry {

    var err error
    var db *gorm.DB
    var customEntries []ExtendedEntry

    err, db = openActiveDatabase()

    if err == nil && db != nil {
        db.Where("entry_id = ?", entry.ID).Find(&customEntries)
    }

    return customEntries
}<|MERGE_RESOLUTION|>--- conflicted
+++ resolved
@@ -16,7 +16,6 @@
 
 // Structure representing an entry in the db
 type Entry struct {
-<<<<<<< HEAD
     ID        int       `gorm:"column:id;autoIncrement;primaryKey"`
     Title     string    `gorm:"column:title"`  // For card type this -> Card Name
     User      string    `gorm:"column:user"`   // For card type this -> Card Holder Name
@@ -31,33 +30,33 @@
     Tags      string    `gorm:"column:tags"`
     Type      string    `gorm:"column:type"`  // Entry type, default/card/ID
     Timestamp time.Time `gorm:"type:timestamp;default:(datetime('now','localtime'))"` // sqlite3
-=======
-	ID        int       `gorm:"column:id;autoIncrement;primaryKey"`
-	Type      string    `gorm:"column:type"`  // Type of entry - password (default), card, identity etc
-	Title     string    `gorm:"column:title"`
-  Name      string    `gorm:"column:name"` // Card holder name/ID card name - for types cards/identity
-	Company   string    `gorm:"column:company"` // Company name of person  - for type identity and
-                                             	// Credit card company for type CC
-	Number    string    `gorm:"column:number"`  // Number type - CC number for credit cards
-	                                            // ID card number for identity types
-	SecurityCode string  `gorm:"security_code"` // CVV number/security code for CC type
-	ExpiryMonth string   `gorm:"expiry_month"` // CC or Identity document expiry month
-	ExpiryDay string     `gorm:"expiry_day"`   // Identity document expiry day
-	ExpiryYear string    `gorm:"expiry_year"`  // CC or Identity document expiry year
-	FirstName  string    `gorm:"column:first_name"` // first name - for ID card types
-	MiddleName string    `gorm:"column:middle_name"` // middle name - for ID card types
-	LastName   string    `gorm:"column:last_name"` // last name - for ID card types	
-	Email      string    `gorm:"email"` // Email - for ID card types
-	PhoneNumber string   `gorm:"phone_number"` // Phone number - for ID card types
-
-	Active    bool       `gorm:"active;default:true"` // Is the id card/CC active ?
-	User      string    `gorm:"column:user"`
-	Url       string    `gorm:"column:url"`
-	Password  string    `gorm:"column:password"`
-	Notes     string    `gorm:"column:notes"`
-	Tags      string    `gorm:"column:tags"`
-	Timestamp time.Time `gorm:"type:timestamp;default:(datetime('now','localtime'))"` // sqlite3
->>>>>>> 04548f9d
+
+// 	ID        int       `gorm:"column:id;autoIncrement;primaryKey"`
+// 	Type      string    `gorm:"column:type"`  // Type of entry - password (default), card, identity etc
+// 	Title     string    `gorm:"column:title"`
+//     Name      string    `gorm:"column:name"` // Card holder name/ID card name - for types cards/identity
+//   	Company   string    `gorm:"column:company"` // Company name of person  - for type identity and
+//                                              	// Credit card company for type CC
+// 	Number    string    `gorm:"column:number"`  // Number type - CC number for credit cards
+// 	                                            // ID card number for identity types
+// 	SecurityCode string  `gorm:"security_code"` // CVV number/security code for CC type
+// 	ExpiryMonth string   `gorm:"expiry_month"` // CC or Identity document expiry month
+// 	ExpiryDay string     `gorm:"expiry_day"`   // Identity document expiry day
+// 	ExpiryYear string    `gorm:"expiry_year"`  // CC or Identity document expiry year
+// 	FirstName  string    `gorm:"column:first_name"` // first name - for ID card types
+// 	MiddleName string    `gorm:"column:middle_name"` // middle name - for ID card types
+// 	LastName   string    `gorm:"column:last_name"` // last name - for ID card types	
+// 	Email      string    `gorm:"email"` // Email - for ID card types
+// 	PhoneNumber string   `gorm:"phone_number"` // Phone number - for ID card types
+
+// 	Active    bool       `gorm:"active;default:true"` // Is the id card/CC active ?
+// 	User      string    `gorm:"column:user"`
+// 	Url       string    `gorm:"column:url"`
+// 	Password  string    `gorm:"column:password"`
+// 	Notes     string    `gorm:"column:notes"`
+// 	Tags      string    `gorm:"column:tags"`
+// 	Timestamp time.Time `gorm:"type:timestamp;default:(datetime('now','localtime'))"` // sqlite3
+
 }
 
     
@@ -118,29 +117,28 @@
 			e1.Type = e2.Type
 		case "card":
 			e1.Title = e2.Title
-			e1.Name = e2.Name // card holder name
-			e1.Company = e2.Company
-			e1.Number = e2.Number
-			e1.SecurityCode = e2.SecurityCode
-			e1.ExpiryMonth = e2.ExpiryMonth
-			e1.ExpiryYear = e2.ExpiryYear
+			e1.User = e2.User // card holder name
+			e1.Issuer = e2.Issuer
+			e1.Url = e2.Url
+			e1.Password = e2.Password
+			e1.ExpiryDate = e2.ExpiryDate
 			e1.Tags = e2.Tags
 			e1.Notes = e2.Notes
 			e1.Type = e2.Type			
-		case "identity":
-			e1.Title = e2.Title
-			e1.Name = e2.Name 
-			e1.Company = e2.Company
-			e1.FirstName = e2.FirstName
-			e1.LastName = e2.LastName			
-			e1.MiddleName = e2.MiddleName
-			e1.User = e2.User
-			e1.Email = e2.Email
-			e1.PhoneNumber = e2.PhoneNumber
-			e1.Number = e2.Number
-			e1.Notes = e2.Notes
-			e1.Tags = e2.Tags
-			e1.Type = e2.Type
+		// case "identity":
+		// 	e1.Title = e2.Title
+		// 	e1.Name = e2.Name 
+		// 	e1.Company = e2.Company
+		// 	e1.FirstName = e2.FirstName
+		// 	e1.LastName = e2.LastName			
+		// 	e1.MiddleName = e2.MiddleName
+		// 	e1.User = e2.User
+		// 	e1.Email = e2.Email
+		// 	e1.PhoneNumber = e2.PhoneNumber
+		// 	e1.Number = e2.Number
+		// 	e1.Notes = e2.Notes
+		// 	e1.Tags = e2.Tags
+		// 	e1.Type = e2.Type
 		}
 	}
 }
