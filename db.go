// Database operations for varuh
package main

import (
    "database/sql"
    "fmt"
    "gorm.io/driver/sqlite"
    "gorm.io/gorm"
    "gorm.io/gorm/logger"
    "os"
    "path/filepath"
    "strconv"
    "strings"
    "time"
)

// Structure representing an entry in the db
type Entry struct {
<<<<<<< HEAD
	ID        int       `gorm:"column:id;autoIncrement;primaryKey"`
	Type      string    `gorm:"column:type"`  // Type of entry - password (default), card, identity etc
	Title     string    `gorm:"column:title"`
    Name      string    `gorm:"column:name"` // Card holder name/ID card name - for types cards/identity
	Company   string    `gorm:"column:company"` // Company name of person  - for type identity and
                                             	// Credit card company for type CC
	Number    string    `gorm:"column:number"`  // Number type - CC number for credit cards
	                                            // ID card number for identity types
	SecurityCode string  `gorm:"security_code"` // CVV number/security code for CC type
	ExpiryMonth string   `gorm:"expiry_month"` // CC or Identity document expiry month
	ExpiryDay string     `gorm:"expiry_day"`   // Identity document expiry day
	ExpiryYear string    `gorm:"expiry_year"`  // CC or Identity document expiry year
	FirstName  string    `gorm:"column:first_name"` // first name - for ID card types
	MiddleName string    `gorm:"column:middle_name"` // middle name - for ID card types
	LastName   string    `gorm:"column:last_name"` // last name - for ID card types	
	Email      string    `gorm:"email"` // Email - for ID card types
	PhoneNumber string   `gorm:"phone_number"` // Phone number - for ID card types

	Active    bool       `gorm:"active;default:true"` // Is the id card/CC active ?
	User      string    `gorm:"column:user"`
	Url       string    `gorm:"column:url"`
	Password  string    `gorm:"column:password"`
	Notes     string    `gorm:"column:notes"`
	Tags      string    `gorm:"column:tags"`
	Timestamp time.Time `gorm:"type:timestamp;default:(datetime('now','localtime'))"` // sqlite3
=======
    ID        int       `gorm:"column:id;autoIncrement;primaryKey"`
    Title     string    `gorm:"column:title"`
    User      string    `gorm:"column:user"`
    Url       string    `gorm:"column:url"`
    Password  string    `gorm:"column:password"`
    Notes     string    `gorm:"column:notes"`
    Tags      string    `gorm:"column:tags"`
    Timestamp time.Time `gorm:"type:timestamp;default:(datetime('now','localtime'))"` // sqlite3
>>>>>>> 936c8a07
}

func (e *Entry) TableName() string {
    return "entries"
}

// Structure representing an extended entry in the db - for custom fields
type ExtendedEntry struct {
    ID         int       `gorm:"column:id;autoIncrement;primaryKey"`
    FieldName  string    `gorm:"column:field_name"`
    FieldValue string    `gorm:"column:field_value"`
    Timestamp  time.Time `gorm:"type:timestamp;default:(datetime('now','localtime'))"` // sqlite3

    Entry   Entry `gorm:"foreignKey:EntryID"`
    EntryID int
}

func (ex *ExtendedEntry) TableName() string {
    return "exentries"
}

type Address struct {
	ID     int   `gorm:"column:id;autoIncrement;primaryKey"`
	Number string `gorm:"column:number"` // Flat or building number
	Building string `gorm:"column:building"` // Apartment or building or society name
	Street  string `gorm:"column:street"` // Street address
	Locality string `gorm:"column:locality"` // Name of the locality e.g: Whitefield
	Area     string `gorm:"column:area"` // Name of the larger area e.g: East Bangalore
	City     string `gorm:"column:city"` // Name of the city e.g: Bangalore
	State   string  `gorm:"column:state"` // Name of the state e.g: Karnataka
	Country string  `gorm:"column:country"` // Name of the country e.g: India

	Landmark string `gorm:"column:landmark"` // Name of landmark if any
	ZipCode string  `gorm:"column:zipcode"` // PIN/ZIP code
	Type    string  `gorm:"column:type"` // Type of address: Home/Work/Business

	Entry   Entry `gorm:"foreignKey:EntryID"`
	EntryID int	
}

func (ad *Address) TableName() string {
	return "address"
}

// Clone an entry
func (e1 *Entry) Copy(e2 *Entry) {

<<<<<<< HEAD
	if e2 != nil {
		switch (e2.Type) {
		case "password":
			e1.Title = e2.Title
			e1.User = e2.User
			e1.Url = e2.Url
			e1.Password = e2.Password
			e1.Notes = e2.Notes
			e1.Tags = e2.Tags
			e1.Type = e2.Type
		case "card":
			e1.Title = e2.Title
			e1.Name = e2.Name // card holder name
			e1.Company = e2.Company
			e1.Number = e2.Number
			e1.SecurityCode = e2.SecurityCode
			e1.ExpiryMonth = e2.ExpiryMonth
			e1.ExpiryYear = e2.ExpiryYear
			e1.Tags = e2.Tags
			e1.Notes = e2.Notes
			e1.Type = e2.Type			
		case "identity":
			e1.Title = e2.Title
			e1.Name = e2.Name 
			e1.Company = e2.Company
			e1.FirstName = e2.FirstName
			e1.LastName = e2.LastName			
			e1.MiddleName = e2.MiddleName
			e1.User = e2.User
			e1.Email = e2.Email
			e1.PhoneNumber = e2.PhoneNumber
			e1.Number = e2.Number
			e1.Notes = e2.Notes
			e1.Tags = e2.Tags
			e1.Type = e2.Type
		}
	}
=======
    if e2 != nil {
        e1.Title = e2.Title
        e1.User = e2.User
        e1.Url = e2.Url
        e1.Password = e2.Password
        e1.Notes = e2.Notes
    }
>>>>>>> 936c8a07
}

// Clone an entry
func (e1 *ExtendedEntry) Copy(e2 *ExtendedEntry) {

    if e2 != nil {
        e1.FieldName = e2.FieldName
        e1.FieldValue = e2.FieldValue
        e1.EntryID = e2.EntryID
    }
}

// Create a new database
func openDatabase(filePath string) (error, *gorm.DB) {

    db, err := gorm.Open(sqlite.Open(filePath), &gorm.Config{
        Logger: logger.Default.LogMode(logger.Silent),
    })
    return err, db
}

// Create a new table for Entries in the database
func createNewEntry(db *gorm.DB) error {
    return db.AutoMigrate(&Entry{})
}

// Create a new table for Extended Entries in the database
func createNewExEntry(db *gorm.DB) error {
    return db.AutoMigrate(&ExtendedEntry{})
}

// Init new database including tables
func initNewDatabase(dbPath string) error {

    var err error
    var db *gorm.DB
    var absPath string

    if hasActiveDatabase() {
        // Has an active database - encrypt it before creating new one
        _, activeDbPath := getActiveDatabase()
        absPath, _ = filepath.Abs(dbPath)

        if absPath == activeDbPath {
            fmt.Printf("Database already exists and is active - %s\n", dbPath)
            return nil
        } else {
            // TBD
            fmt.Printf("Encrytping current database - %s\n", activeDbPath)
            encryptDatabase(activeDbPath, nil)
        }
    }

    if _, err = os.Stat(dbPath); err == nil {
        // filePath exists, remove it
        os.Remove(dbPath)
    }

    err, db = openDatabase(dbPath)
    if err != nil {
        fmt.Printf("Error creating new database - \"%s\"\n", err.Error())
        return err
    }

    err = createNewEntry(db)
    if err != nil {
        fmt.Printf("Error creating schema - \"%s\"\n", err.Error())
        return err
    }

    err = createNewExEntry(db)
    if err != nil {
        fmt.Printf("Error creating schema - \"%s\"\n", err.Error())
        return err
    }

    fmt.Printf("Created new database - %s\n", dbPath)

    // Update config
    absPath, err = filepath.Abs(dbPath)
    // Chmod it
    os.Chmod(absPath, 0600)

    if err == nil {
        fmt.Printf("Updating active db path - %s\n", absPath)
        updateActiveDbPath(absPath)
    } else {
        fmt.Printf("Error - %s\n", err.Error())
        return err
    }

    return nil
}

// Open currently active database
func openActiveDatabase() (error, *gorm.DB) {

    var dbPath string
    var err error

    err, dbPath = getActiveDatabase()
    if err != nil {
        fmt.Printf("Error getting active database path - %s\n", err.Error())
        return err, nil
    }

    err, db := openDatabase(dbPath)
    if err != nil {
        fmt.Printf("Error opening active database path - %s: %s\n", dbPath, err.Error())
        return err, nil
    }

    return nil, db
}

// Add custom entries to a database entry
func addCustomEntries(db *gorm.DB, entry *Entry, customEntries []CustomEntry) error {

    var count int
    var err error

    err = createNewExEntry(db)
    if err != nil {
        fmt.Printf("Error creating schema - \"%s\"\n", err.Error())
        return err
    }

    for _, customEntry := range customEntries {
        var exEntry ExtendedEntry

        exEntry = ExtendedEntry{FieldName: customEntry.fieldName, FieldValue: customEntry.fieldValue,
            EntryID: entry.ID}

        resultEx := db.Create(&exEntry)
        if resultEx.Error == nil && resultEx.RowsAffected == 1 {
            count += 1
        }
    }

    fmt.Printf("Created %d custom entries for entry: %d.\n", count, entry.ID)
    return nil
}

// Replace custom entries to a database entry (Drop existing and add fresh)
func replaceCustomEntries(db *gorm.DB, entry *Entry, updatedEntries []CustomEntry) error {

    var count int
    var err error
    var customEntries []ExtendedEntry

    err = createNewExEntry(db)
    if err != nil {
        fmt.Printf("Error creating schema - \"%s\"\n", err.Error())
        return err
    }

    db.Where("entry_id = ?", entry.ID).Delete(&customEntries)

    for _, customEntry := range updatedEntries {
        var exEntry ExtendedEntry

        exEntry = ExtendedEntry{FieldName: customEntry.fieldName, FieldValue: customEntry.fieldValue,
            EntryID: entry.ID}

        resultEx := db.Create(&exEntry)
        if resultEx.Error == nil && resultEx.RowsAffected == 1 {
            count += 1
        }
    }

    fmt.Printf("Created %d custom entries for entry: %d.\n", count, entry.ID)
    return nil
}

// Add a new entry to current database
func addNewDatabaseEntry(title, userName, url, passwd, tags string,
    notes string, customEntries []CustomEntry) error {

    var entry Entry
    var err error
    var db *gorm.DB

    entry = Entry{Title: title, User: userName, Url: url, Password: passwd, Tags: strings.TrimSpace(tags),
        Notes: notes}

    err, db = openActiveDatabase()
    if err == nil && db != nil {
        //      result := db.Debug().Create(&entry)
        result := db.Create(&entry)
        if result.Error == nil && result.RowsAffected == 1 {
            // Add custom fields if given
            fmt.Printf("Created new entry with id: %d.\n", entry.ID)
            if len(customEntries) > 0 {
                return addCustomEntries(db, &entry, customEntries)
            }
            return nil
        } else if result.Error != nil {
            return result.Error
        }
    }

    return err
}

// Update current database entry with new values
func updateDatabaseEntry(entry *Entry, title, userName, url, passwd, tags string,
    notes string, customEntries []CustomEntry, flag bool) error {

    var updateMap map[string]interface{}

    updateMap = make(map[string]interface{})

    keyValMap := map[string]string{
        "title":    title,
        "user":     userName,
        "url":      url,
        "password": passwd,
        "notes":    notes,
        "tags":     tags}

    for key, val := range keyValMap {
        if len(val) > 0 {
            updateMap[key] = val
        }
    }

    if len(updateMap) == 0 && !flag {
        fmt.Printf("Nothing to update\n")
        return nil
    }

    // Update timestamp also
    updateMap["timestamp"] = time.Now()

    err, db := openActiveDatabase()

    if err == nil && db != nil {
        result := db.Model(entry).Updates(updateMap)
        if result.Error != nil {
            return result.Error
        }

        if flag {
            replaceCustomEntries(db, entry, customEntries)
        }
        fmt.Println("Updated entry.")
        return nil
    }

    return err
}

// Find entry given the id
func getEntryById(id int) (error, *Entry) {

    var entry Entry
    var err error
    var db *gorm.DB

    err, db = openActiveDatabase()
    if err == nil && db != nil {
        result := db.First(&entry, id)
        if result.Error == nil {
            return nil, &entry
        } else {
            return result.Error, nil
        }
    }

    return err, nil
}

// Search database for the given string and return all matches
func searchDatabaseEntry(term string) (error, []Entry) {

    var entries []Entry
    var err error
    var db *gorm.DB
    var searchTerm string

    err, db = openActiveDatabase()
    if err == nil && db != nil {
        searchTerm = fmt.Sprintf("%%%s%%", term)
        // Search on fields title, user, url and notes and tags.
        query := db.Where(fmt.Sprintf("title like \"%s\"", searchTerm))

        for _, field := range[]string{"user", "url", "notes", "tags"} {
            query = query.Or(fmt.Sprintf("%s like \"%s\"", field, searchTerm))
        }
        
        res := query.Find(&entries)

        if res.Error != nil {
            return res.Error, nil
        }

        return nil, entries
    }

    return err, entries

}

// Union of two entry arrays
func union(entry1 []Entry, entry2 []Entry) []Entry {

    m := make(map[int]bool)

    for _, item := range entry1 {
        m[item.ID] = true
    }

    for _, item := range entry2 {
        if _, ok := m[item.ID]; !ok {
            entry1 = append(entry1, item)
        }
    }

    return entry1
}

// Intersection of two entry arrays
func intersection(entry1 []Entry, entry2 []Entry) []Entry {

    var common []Entry

    m := make(map[int]bool)

    for _, item := range entry1 {
        m[item.ID] = true
    }

    for _, item := range entry2 {
        if _, ok := m[item.ID]; ok {
            common = append(common, item)
        }
    }

    return common
}

// Search database for the given terms and returns matches according to operator
func searchDatabaseEntries(terms []string, operator string) (error, []Entry) {

    var err error
    var finalEntries []Entry

    for idx, term := range terms {
        var entries []Entry

        err, entries = searchDatabaseEntry(term)
        if err != nil {
            fmt.Printf("Error searching for term: %s - \"%s\"\n", term, err.Error())
            return err, entries
        }

        if idx == 0 {
            finalEntries = entries
        } else {
            if operator == "AND" {
                finalEntries = intersection(finalEntries, entries)
            } else if operator == "OR" {
                finalEntries = union(finalEntries, entries)
            }
        }
    }

    return nil, finalEntries
}

// Remove a given database entry
func removeDatabaseEntry(entry *Entry) error {

    var err error
    var db *gorm.DB

    err, db = openActiveDatabase()
    if err == nil && db != nil {
        var exEntries []ExtendedEntry

        res := db.Delete(entry)
        if res.Error != nil {
            return res.Error
        }

        // Delete extended entries if any
        exEntries = getExtendedEntries(entry)
        if len(exEntries) > 0 {
            res = db.Delete(exEntries)
            if res.Error != nil {
                return res.Error
            }
        }

        return nil
    }

    return err
}

// Clone an entry and return cloned entry
func cloneEntry(entry *Entry) (error, *Entry) {

    var entryNew Entry
    var err error
    var db *gorm.DB

    err, db = openActiveDatabase()
    if err == nil && db != nil {
        entryNew.Copy(entry)

        result := db.Create(&entryNew)
        if result.Error == nil && result.RowsAffected == 1 {
            fmt.Printf("Cloned to new entry, id: %d.\n", entryNew.ID)
            return nil, &entryNew
        } else if result.Error != nil {
            return result.Error, nil
        }
    }

    return err, nil
}

// Clone extended entries for an entry and return error code
func cloneExtendedEntries(entry *Entry, exEntries []ExtendedEntry) error {

    var err error
    var db *gorm.DB

    err, db = openActiveDatabase()
    if err == nil && db != nil {
        for _, exEntry := range exEntries {
            var exEntryNew ExtendedEntry

            exEntryNew.Copy(&exEntry)
            // Update the ID!
            exEntryNew.EntryID = entry.ID

            result := db.Create(&exEntryNew)
            if result.Error != nil {
                return result.Error
            }
        }
    }

    return err
}

// Return an iterator over all entries using the given order query keys
func iterateEntries(orderKey string, order string) (error, []Entry) {

    var err error
    var db *gorm.DB
    var entries []Entry

    err, db = openActiveDatabase()

    if err == nil && db != nil {
        var rows *sql.Rows

        rows, err = db.Model(&Entry{}).Order(fmt.Sprintf("%s %s", orderKey, order)).Rows()
        for rows.Next() {
            var entry Entry

            db.ScanRows(rows, &entry)
            entries = append(entries, entry)
        }

        return nil, entries
    }

    return err, nil
}

// Export all entries to string array
func entriesToStringArray(skipLongFields bool) (error, [][]string) {

    var err error
    var db *gorm.DB
    var dataArray [][]string

    err, db = openActiveDatabase()

    if err == nil && db != nil {
        var rows *sql.Rows
        var count int64

        db.Model(&Entry{}).Count(&count)

        dataArray = make([][]string, 0, count)

        rows, err = db.Model(&Entry{}).Order("id asc").Rows()
        for rows.Next() {
            var entry Entry
            var entryData []string

            db.ScanRows(rows, &entry)

            if skipLongFields {
                // Skip Notes
                entryData = []string{strconv.Itoa(entry.ID), entry.Title, entry.User, entry.Password, entry.Timestamp.Format("2006-06-02 15:04:05")}
            } else {
                entryData = []string{strconv.Itoa(entry.ID), entry.Title, entry.User, entry.Url, entry.Password, entry.Notes, entry.Timestamp.Format("2006-06-02 15:04:05")}
            }

            dataArray = append(dataArray, entryData)
        }
    }

    return err, dataArray
}

// Get extended entries associated to an entry
func getExtendedEntries(entry *Entry) []ExtendedEntry {

    var err error
    var db *gorm.DB
    var customEntries []ExtendedEntry

    err, db = openActiveDatabase()

    if err == nil && db != nil {
        db.Where("entry_id = ?", entry.ID).Find(&customEntries)
    }

    return customEntries
}<|MERGE_RESOLUTION|>--- conflicted
+++ resolved
@@ -16,11 +16,10 @@
 
 // Structure representing an entry in the db
 type Entry struct {
-<<<<<<< HEAD
 	ID        int       `gorm:"column:id;autoIncrement;primaryKey"`
 	Type      string    `gorm:"column:type"`  // Type of entry - password (default), card, identity etc
 	Title     string    `gorm:"column:title"`
-    Name      string    `gorm:"column:name"` // Card holder name/ID card name - for types cards/identity
+  Name      string    `gorm:"column:name"` // Card holder name/ID card name - for types cards/identity
 	Company   string    `gorm:"column:company"` // Company name of person  - for type identity and
                                              	// Credit card company for type CC
 	Number    string    `gorm:"column:number"`  // Number type - CC number for credit cards
@@ -42,16 +41,6 @@
 	Notes     string    `gorm:"column:notes"`
 	Tags      string    `gorm:"column:tags"`
 	Timestamp time.Time `gorm:"type:timestamp;default:(datetime('now','localtime'))"` // sqlite3
-=======
-    ID        int       `gorm:"column:id;autoIncrement;primaryKey"`
-    Title     string    `gorm:"column:title"`
-    User      string    `gorm:"column:user"`
-    Url       string    `gorm:"column:url"`
-    Password  string    `gorm:"column:password"`
-    Notes     string    `gorm:"column:notes"`
-    Tags      string    `gorm:"column:tags"`
-    Timestamp time.Time `gorm:"type:timestamp;default:(datetime('now','localtime'))"` // sqlite3
->>>>>>> 936c8a07
 }
 
 func (e *Entry) TableName() string {
@@ -99,7 +88,6 @@
 // Clone an entry
 func (e1 *Entry) Copy(e2 *Entry) {
 
-<<<<<<< HEAD
 	if e2 != nil {
 		switch (e2.Type) {
 		case "password":
@@ -137,15 +125,6 @@
 			e1.Type = e2.Type
 		}
 	}
-=======
-    if e2 != nil {
-        e1.Title = e2.Title
-        e1.User = e2.User
-        e1.Url = e2.Url
-        e1.Password = e2.Password
-        e1.Notes = e2.Notes
-    }
->>>>>>> 936c8a07
 }
 
 // Clone an entry
